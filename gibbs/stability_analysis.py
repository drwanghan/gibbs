import numpy as np
import attr
from scipy.optimize import differential_evolution as de


@attr.s(auto_attribs=True)
class StabilityResult:
    phase_split: bool
    x: np.ndarray
    reduced_tpd: float


def stability_test(model, P, T, z, monitor=False):
    n_components = model.number_of_components
    search_space = [(0, 1)] * n_components
    f_z = model.fugacity(P, T, z)

    result = de(
        _reduced_tpd, 
        bounds=search_space, 
        args=[model, P, T, f_z],
        popsize=25,
        recombination=0.9,
        disp=monitor,
        polish=False
    )

    x = result.x / result.x.sum()
    reduced_tpd = result.fun

    if np.allclose(x, z):
        phase_split = False
    elif reduced_tpd < 0.:
        phase_split = True
    else:
        phase_split = False

    stability_test_result = StabilityResult(
        phase_split=phase_split,
        x=x,
        reduced_tpd=reduced_tpd
    )

    return stability_test_result


<<<<<<< HEAD
def _reduced_tpd(x, model, P, T, f_z):
    tol = 1e-3
    # x = x / x.sum()  # this probably could be removed

=======
def _reduced_tpd(x, model, P, T, f_z, tol=1e-3):
>>>>>>> 38949ce6
    f_x = model.fugacity(P, T, x)
    tpd = np.sum(x * (np.log(f_x / f_z)))

    if not 1 - tol <= np.sum(x) <= 1 + tol:
        # Penalization if candidate is not in feasible space
        penalty_parameter = 1e3
        tpd += penalty_parameter * _penalty_function(x, 1)

    return tpd


def _penalty_function(x, feasible_limit):
    feasible_region_marker = np.abs(x.sum() - feasible_limit)
    return feasible_region_marker * feasible_region_marker<|MERGE_RESOLUTION|>--- conflicted
+++ resolved
@@ -44,14 +44,7 @@
     return stability_test_result
 
 
-<<<<<<< HEAD
-def _reduced_tpd(x, model, P, T, f_z):
-    tol = 1e-3
-    # x = x / x.sum()  # this probably could be removed
-
-=======
 def _reduced_tpd(x, model, P, T, f_z, tol=1e-3):
->>>>>>> 38949ce6
     f_x = model.fugacity(P, T, x)
     tpd = np.sum(x * (np.log(f_x / f_z)))
 
